--- conflicted
+++ resolved
@@ -24,11 +24,8 @@
 NOISE_FACTOR: float = 0.0001  # px^2
 
 
-<<<<<<< HEAD
-def preprocess(source: np.ndarray, imshow_enabled: bool, mode: int,i) -> (np.ndarray, np.ndarray, np.ndarray):
-=======
+
 def preprocess(source: np.ndarray, imshow_enabled: bool, mode: int) -> (np.ndarray, np.ndarray):
->>>>>>> 81628e1c
     """
     Processes source image by reshaping, thresholding, transforming and cropping.
 
