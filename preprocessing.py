"""Module with operations that are used to preprocess a graph picture"""
import cv2 as cv
import numpy as np
import math
from shared import Kernel, Color, Mode

MAX_R_FACTOR: float = 0.035
MIN_R_FACTOR: float = 0.005
DIST_FACTOR: float = 0.06
INNER_CANNY: int = 200
CIRCLE_THRESHOLD: int = 13
# constants:
# for threshold function
GLOBAL_THRESH_FAILED = -1

# constant parameters:
# for reshape function
WIDTH_LIM: int = 1280  # px
HEIGHT_LIM: int = 800  # px
# for threshold function
MIN_BRIGHT_VAL: int = 110  # bright image lower limit of pixel value
MAX_FILL_RATIO: float = 0.14  # ratio of object pixels to all pixels
# for contour noise filtering
NOISE_FACTOR: float = 0.0001  # px^2
# for automatic mode choice
MODE_THRESHOLD: float = 10  # min average distance of bg pixels to object pixels to consider image background clean


<<<<<<< HEAD

def preprocess(source: np.ndarray, imshow_enabled: bool, mode: int) -> (np.ndarray, np.ndarray):
=======
def preprocess(source: np.ndarray, imshow_enabled: bool, mode: int) -> (np.ndarray, np.ndarray, Mode):
>>>>>>> bc688b96
    """
    Processes source image by reshaping, thresholding, transforming and cropping.
    If auto mode has been selected, choose mode automatically

    :param source: input image
    :param imshow_enabled: flag determining to display (or not) preprocessing steps
    :param mode: GRID_BG, CLEAN_BG, PRINTED
    :return: reshaped and fully preprocessed images, changed (if mode is AUTO) or unchanged mode
    """
    # Reshape image to standard resolution
    reshaped = reshape(source, WIDTH_LIM, HEIGHT_LIM)
    # cv.imwrite("./tests/" + str(i) + "bsource.jpg", reshaped)

    # Convert image to gray scale
    gray = cv.cvtColor(reshaped, cv.COLOR_BGR2GRAY)

    # Threshold (binarize) image
    binary, threshold_value = threshold(gray, MIN_BRIGHT_VAL, MAX_FILL_RATIO)

    # choose mode automatically if selected AUTO mode
    if mode == Mode.AUTO:
        mode = chose_mode(binary)

    # Transform image (filter noise, remove grid, ...)
    transformed = transform(binary, threshold_value, mode)

    # Remove unnecessary background
    transformed, [reshaped, binary] = crop_bg_padding(transformed, [reshaped, binary])

    # Remove characters
    # without_chars = delete_characters(transformed)  # TODO - mode from command line

    # Display results of preprocessing steps
    if imshow_enabled:
        cv.imshow("reshaped source " + str(reshaped.shape[1]) + "x" + str(reshaped.shape[0]), reshaped)
        cv.imshow("binary, th=" + str(threshold_value), binary)
        cv.imshow("transformed", transformed)
        # cv.imshow("Chars deleted", without_chars)

    return reshaped, transformed, mode


def reshape(image: np.ndarray, width_lim: int = 1280, height_lim: int = 800):
    """
    Scale image preserving original width to height ratio
    Do it so that its height and width are less or equal (and close to) given limits.
    Also if image is oriented horizontally, orient it vertically. (TODO - in final version remove rotation)

    :param image: input image
    :param width_lim: limit for width
    :param height_lim: limit for height
    :return: reshaped (scaled and rotated if needed) image
    """
    img_width = image.shape[1]
    img_height = image.shape[0]
    if img_height > img_width:  # If image is oriented horizontally - rotate to orient vertically
        image = cv.rotate(image, cv.ROTATE_90_CLOCKWISE)
        # image size changed after rotation, we only need new width
        img_width = image.shape[1]

    width_factor = width_lim / img_width
    image = cv.resize(image, (0, 0), fx=width_factor, fy=width_factor)

    img_height = image.shape[0]  # Image height changed after rotation and first scaling
    if img_height > height_lim:  # scale again if new height is still too large
        height_factor = height_lim / img_height
        image = cv.resize(image, (0, 0), fx=height_factor, fy=height_factor)

    return image


def threshold(gray_image: np.ndarray, min_bright_value: int = 128, max_fill_ratio: float = 0.14):
    """
    Apply thresholding (binarization) to a grayscale image.
    Objects pixels are white and background pixels are black.

    :param gray_image: grayscale input image
    :param min_bright_value: lower limit for average pixel color value to consider image background bright
    :param max_fill_ratio: value that specifies success of global threshold (maximum object pixels to all pixels ratio)
    :return: binarized image, estimated global threshold if global thresholding succeeded
    if global thresholding failed and adaptive thresholding was used function returns -1 (GLOBAL_THRESH_FAILED)
    """

    # goal is to have white objects on black background
    # so if image is more bright perform inverse thresholding
    # and if image is more dark perform normal thresholding
    if np.average(gray_image) >= min_bright_value:  # bright image
        thresh_type = cv.THRESH_BINARY_INV
        sub_sign = 1  # for bright image we want to subtract constant value in adaptive thresholding
    else:  # dark image
        thresh_type = cv.THRESH_BINARY
        sub_sign = -1  # for bright image we want to add (subtract negative) constant value in adaptive thresholding

    # Perform adaptive global thresholding (OTSU)
    threshold_value, binary = cv.threshold(gray_image, 0, Color.OBJECT, thresh_type + cv.THRESH_OTSU)

    # Calculate fill ratio - number of object pixels (255, white) divided by number of all pixel (height * width)
    fill_ratio = np.count_nonzero(binary) / (binary.shape[0] * binary.shape[1])

    # global OTSU thresholding failed if resulted in to many object pixels
    if fill_ratio > max_fill_ratio:  # if it failed apply local adaptive thresholding
        threshold_value = GLOBAL_THRESH_FAILED
        binary = cv.adaptiveThreshold(gray_image, Color.OBJECT, cv.ADAPTIVE_THRESH_GAUSSIAN_C, thresh_type, 51,
                                      sub_sign * 8)

    return binary, threshold_value


def chose_mode(binary_image: np.ndarray) -> Mode:
    """
    Chose mode automatically based on average background pixel distance from object pixels
    For pictures with grid distance is much smaller than when the picture has clean background
    :param binary_image: input binary image
    :return: input mode for further processing, see shared.py for modes descriptions
    """
    filtered = cv.medianBlur(binary_image, 3)
    avg = avg_bg_distance(filtered)
    if avg <= MODE_THRESHOLD:
        return Mode.GRID_BG
    else:
        return Mode.CLEAN_BG


def transform(binary_image: np.ndarray, thresh_val: int, mode: int) -> np.ndarray:
    """
    Filter image from noise (and sometimes grid) by performing various transformations depending on mode parameter.

    :param binary_image: input binary image
    :param thresh_val: value from thresholding, indicates if global thresholding had been successful
    :param mode: indicates properties of input photo (see shared.py for details)
    :return: Transformed (filtered) image
    """
    if mode == Mode.GRID_BG:  # grid and noise are filtered from the picture
        if thresh_val != GLOBAL_THRESH_FAILED:
            transformed = filter_grid(binary_image, 40, 3, NOISE_FACTOR)
        else:
            transformed = filter_grid(binary_image, 30, 3, NOISE_FACTOR)
    elif mode == Mode.CLEAN_BG:  # medium size noise is filtered
        transformed = cv.medianBlur(binary_image, 3)

        transformed = remove_contour_noise(transformed, NOISE_FACTOR / 2.0)
        if thresh_val == GLOBAL_THRESH_FAILED:  # also remove pepper noise if local thresholding was applied
            transformed = cv.morphologyEx(transformed, cv.MORPH_CLOSE, Kernel.k5)
    elif mode == Mode.PRINTED:  # only salt noise is filtered
        transformed = cv.medianBlur(binary_image, 3)
        transformed = remove_contour_noise(transformed, NOISE_FACTOR / 4.0)
    else:
        print("Mode is not supported! Transformation makes no changes.")
        transformed = np.copy(binary_image)
    return transformed


def remove_contour_noise(image: np.ndarray, max_noise_factor: float) -> np.ndarray:
    """
    Remove small closed contours from the image, that can be considered noise.
    Contour is classified as noise if its area is not greater than image area multiplied by tiny given factor.

    :param image: binary image
    :param max_noise_factor: tiny factor to take part of image area as upper limit for noise area
    :return: Image with noise filtered out
    """
    contours, _ = cv.findContours(image, cv.RETR_TREE, cv.CHAIN_APPROX_SIMPLE)

    for i in range(0, len(contours)):

        if cv.contourArea(contours[i]) <= image.shape[0] * image.shape[1] * max_noise_factor:
            # fill contour area with background color
            cv.drawContours(image, contours, contourIdx=i, color=0, thickness=cv.FILLED)

    return image


def filter_grid(binary_image: np.ndarray, min_distance: int, start_kernel: int, max_noise_factor: float) -> np.ndarray:
    """
    Filters grid from the image
    Such filtering is based on a fact that vertices should be thicker than grid
    To achieve grid filtering an optimal kernel size for medianBlur is found

    :param binary_image: input binary image
    :param min_distance: minimal average distance of background pixels from object pixels to consider grid filtered out
    :param start_kernel: minimal kernel size for median filter
    :param max_noise_factor: see remove contour noise function description
    :return: image with grid filtered out
    """
    binary = np.copy(binary_image)
    avg = avg_bg_distance(binary)
    if avg < min_distance:  # small average distance indicates that a lot of grid remained in the picture
        # Loop below searches for optimal kernel size for median filter
        # It achieves that, by applying median filters and checking if background distance has reached acceptable level
        for i in range(0, 4):
            if avg < min_distance:
                image = cv.medianBlur(binary, start_kernel + i * 2)
                image = remove_contour_noise(image, max_noise_factor)
            else:
                break

            avg = avg_bg_distance(image)
    else:  # for very clear images only contour filtering is applied
        image = remove_contour_noise(binary, max_noise_factor)

    # remove remaining straight (vertical and horizontal) lines
    # usually the remaining lines are margins which are thicker than the rest of the grid an therefor are not filtered
    horizontal = remove_horizontal_grid(image)
    vertical = remove_vertical_grid(image)
    # include removed pixels from both images
    image = cv.bitwise_and(horizontal, vertical)

    return image


def avg_bg_distance(binary_image: np.ndarray) -> float:
    """
    Calculate average distance from background pixel to nearest object pixel
    Calculations are applied for 4 regions of image (top, bottom)x(left, right) and minimal average distance is returned

    :param binary_image: input binary image
    :return: average distance form background pixel to another
    """
    negative = cv.bitwise_not(binary_image)
    distance = cv.distanceTransform(negative, cv.DIST_L2, 3)
    width = distance.shape[1]
    height = distance.shape[0]
    mid_width = int(width / 2)
    mid_height = int(height / 2)
    averages = [
        np.average(distance[0: mid_height, 0:mid_width]),
        np.average(distance[0:mid_height, mid_width:width]),
        np.average(distance[mid_height:height, 0:mid_width]),
        np.average(distance[mid_height:height, mid_width:width])
    ]
    return np.min(averages)


# TODO - change grid function with HoughLines to only remove margins
def remove_horizontal_grid(binary_image: np.ndarray) -> np.ndarray:
    """
    Remove horizontal grid lines (long lines that go across image y axis)

    :param binary_image: input image
    :return: image without horizontal grid
    """
    # 1st step - extract horizontally aligned pixels from image using structuring element
    width = binary_image.shape[1]
    structure = cv.getStructuringElement(cv.MORPH_RECT, (width // 50, 1))
    horizontal = cv.erode(binary_image, structure)
    horizontal = cv.dilate(horizontal, structure)
    horizontal = cv.dilate(horizontal, Kernel.k3, iterations=1)

    # 2nd step - fit straight lines across whole image to create a mask
    lines = cv.HoughLines(horizontal, 1, np.pi / 180, 500)
    horizontal_mask = np.zeros((horizontal.shape[0], horizontal.shape[1]), np.uint8)
    if lines is not None:
        for line in lines:
            rho, theta = line[0]
            a = np.cos(theta)
            b = np.sin(theta)
            x0 = a * rho
            y0 = b * rho
            x1 = int(x0 + 1500 * (-b))
            y1 = int(y0 + 1500 * a)
            x2 = int(x0 - 1500 * (-b))
            y2 = int(y0 - 1500 * a)
            cv.line(horizontal_mask, (x1, y1), (x2, y2), 255, 7)
    # 3rd step - apply mask to image so that only lines that go across all pictures width remain
    masked = cv.bitwise_and(horizontal, horizontal_mask)
    masked = cv.erode(masked, Kernel.k3, iterations=1)
    # 4th step - find reasonably long lines on masked image and remove them from original image
    lines = cv.HoughLinesP(masked, 1, np.pi / 180, threshold=20, minLineLength=width // 25, maxLineGap=10)
    image = np.copy(binary_image)
    if lines is not None:
        for line in lines:
            x1, y1, x2, y2 = line[0]
            cv.line(image, (x1, y1), (x2, y2), 0, 2)

    return image


def remove_vertical_grid(binary_image: np.ndarray) -> np.ndarray:
    """
    Remove vertical grid lines (long lines that go across image x axis)

    :param binary_image: input image
    :return: image without vertical grid
    """
    # 1st step - extract vertically aligned pixels from image using structuring element

    height = binary_image.shape[0]
    structure = cv.getStructuringElement(cv.MORPH_RECT, (1, height // 50))
    vertical = cv.erode(binary_image, structure)
    vertical = cv.dilate(vertical, structure)
    vertical = cv.dilate(vertical, Kernel.k3, iterations=1)

    # 2nd step - fit straight lines across whole image to create a mask
    lines = cv.HoughLines(vertical, 1, np.pi / 180, 400)

    vertical_mask = np.zeros((vertical.shape[0], vertical.shape[1]), np.uint8)
    if lines is not None:
        for line in lines:
            rho, theta = line[0]
            a = np.cos(theta)
            b = np.sin(theta)
            x0 = a * rho
            y0 = b * rho
            x1 = int(x0 + 1500 * (-b))
            y1 = int(y0 + 1500 * (a))
            x2 = int(x0 - 1500 * (-b))
            y2 = int(y0 - 1500 * (a))
            cv.line(vertical_mask, (x1, y1), (x2, y2), 255, 7)
    # 3rd step - apply mask to image so that only lines that go across all pictures height remain
    masked = cv.bitwise_and(vertical, vertical_mask)
    masked = cv.erode(masked, Kernel.k3, iterations=1)
    # 4th step - find reasonably long lines on masked image and remove them from original image
    lines = cv.HoughLinesP(masked, 1, np.pi / 180, threshold=30, minLineLength=height // 25, maxLineGap=10)
    image = np.copy(binary_image)
    if lines is not None:
        for line in lines:
            x1, y1, x2, y2 = line[0]
            cv.line(image, (x1, y1), (x2, y2), 0, 2)

    return image


def crop_bg_padding(binary_transformed: np.ndarray, images: list, padding: int = 15) -> (np.ndarray, list):
    """
    Crop images to remove background padding (unnecessary background surrounding graph)
    Usually some padding remains, so morphological operations (e.g. erosion) work properly

    :param binary_transformed: binarized and transformed (noise filtered) input image
    :param images: all other images
    :param padding: size of padding that remain in the picture
    :return: cropped images in the same order as in input - separately: transformed, and all other in list
    """
    # Find all object pixels in transformed image
    object_pixels = cv.findNonZero(binary_transformed)
    # Find minimal rectangular area in transformed image, that includes all object pixels - area without padding
    x, y, width, height = cv.boundingRect(object_pixels)
    # leave padding of given size if possible
    image_h, image_w = binary_transformed.shape[:]
    left = x - padding if (x - padding) > 0 else 0
    right = x + width + padding if (x + width + padding) < image_w else image_w
    top = y - padding if (y - padding) > 0 else 0
    bottom = y + height + padding if (y + height + padding) < image_h else image_h

    # Crop all given images to new minimal size - removes padding
    binary_transformed = binary_transformed[top:bottom, left:right]
    if images is not None:
        for i in range(0, len(images)):
            images[i] = images[i][top:bottom, left:right]
    return binary_transformed, images


def delete_characters(image: np.ndarray) -> np.ndarray:
    """
    Remove "characters" (noise) of small sizes

    :param transformed: binarized and transformed input image
    :return: Image without noise
    """
    image_copy = image.copy()
    height, width = image_copy.shape[:2]

    contours, hierarchy = cv.findContours(image_copy, cv.RETR_TREE, cv.CHAIN_APPROX_SIMPLE)

    for contour in contours:
        wider_clipping = False
        hist2 = []
        # get rectangle bounding contour
        [x, y, w, h] = cv.boundingRect(contour)

        # if possible cut out the contour wider and longer than found
        if 1 < x and (x + w + 4) < width and 1 < y and (y + h + 4) < height:
            x = x - 2
            y = y - 2
            w = w + 4
            h = h + 4
            wider_clipping = True
        crop_image = image_copy[y: y + h, x: x + w].copy()

        # if empty vertices of the graph have a thick edge,
        # the findContours function draws the contours inside and outside the vertex.
        # When calculating the average distance of white pixels from the center of the cut image,
        # we filter out the contours detected inside the vertex
        white_img = np.zeros([h, w, 1], dtype=np.uint8)
        white_img.fill(255)
        white_img[int(h / 2)][int(w / 2)] = 0
        dst = cv.distanceTransform(white_img, cv.DIST_C, 3, cv.DIST_LABEL_PIXEL)
        avarage = cv.mean(dst, mask=crop_image)

        if avarage[0] < 0.4 * ((h + w) / 2):

            # sometimes when the vertex contour is thin,
            # "cv.HoughCircles" does not detect it,
            # so when counting the histogram for the eroded image,
            # we ignore such vertices (unfortunately such a filter also leaves noises)
            cv.rectangle(crop_image, (0, 0), (w - 1, h - 1), 0, 1)
            eroded = cv.erode(crop_image, Kernel.k3, iterations=1)
            hist = cv.calcHist([eroded], [0], None, [256], [0, 256])
            if hist[255] / (hist[255] + hist[0]) > 0.005:
                # recognition of vertices in the cut image
                circles = cv.HoughCircles(crop_image, cv.HOUGH_GRADIENT, 1, 20,
                                          param1=30,
                                          param2=20,
                                          minRadius=0,
                                          maxRadius=0)
                if circles is not None:
                    continue

                # recognition of lines in the cut image
                lines = cv.HoughLinesP(crop_image, 2, np.pi / 180, 40, 0, 0)
                is_edge = False
                if lines is not None:
                    black_img = np.zeros([h, w], dtype=np.uint8)
                    for j in range(0, len(lines)):
                        x1 = lines[j][0][0]
                        y1 = lines[j][0][1]
                        x2 = lines[j][0][2]
                        y2 = lines[j][0][3]
                        length = math.sqrt((x1 - x2) ** 2 + (y1 - y2) ** 2)
                        if length > 15 and w * h > 625:
                            is_edge = True
                            cv.line(black_img, (x1, y1), (x2, y2), 255, 2)
                    # we calculate the difference of the image cut out and with the lines marked,
                    # and then the histogram of the resulting image
                    # such an algorithm allows you to filter out contours containing the edges of the graph
                    sub_image = crop_image-black_img
                    hist2 = cv.calcHist([sub_image], [0], None, [256], [0, 256])

                if (is_edge is True and hist2[255] / (hist2[255] + hist2[0]) > 0.08) or is_edge is False:
                    cv.drawContours(image_copy, [contour], -1, 0, -1)

    return image_copy<|MERGE_RESOLUTION|>--- conflicted
+++ resolved
@@ -26,12 +26,7 @@
 MODE_THRESHOLD: float = 10  # min average distance of bg pixels to object pixels to consider image background clean
 
 
-<<<<<<< HEAD
-
-def preprocess(source: np.ndarray, imshow_enabled: bool, mode: int) -> (np.ndarray, np.ndarray):
-=======
 def preprocess(source: np.ndarray, imshow_enabled: bool, mode: int) -> (np.ndarray, np.ndarray, Mode):
->>>>>>> bc688b96
     """
     Processes source image by reshaping, thresholding, transforming and cropping.
     If auto mode has been selected, choose mode automatically
