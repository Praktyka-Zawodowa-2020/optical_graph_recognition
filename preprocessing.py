--- conflicted
+++ resolved
@@ -1,14 +1,11 @@
 """Module with operations that are used to preprocess a graph picture"""
 import cv2 as cv
 import numpy as np
-<<<<<<< HEAD
 import pytesseract
 import re
 import os
-=======
 from shared import Kernel, Color
 
->>>>>>> a078f03a
 # constants:
 # for threshold function
 GLOBAL_THRESH_FAILED = -1
@@ -107,19 +104,12 @@
     # so if image is more bright perform inverse thresholding
     # and if image is more dark perform normal thresholding
     if np.average(gray_image) >= min_bright_value:  # bright image
-<<<<<<< HEAD
-        threshold_type = cv.THRESH_BINARY_INV
-        sub_sign = 1  # for bright image we want to subtract constant value in adaptive thresholding
-    else:  # dark image
-        threshold_type = cv.THRESH_BINARY
-        sub_sign = -1  # for bright image we want to add (subtract negative) constant value in adaptive thresholding
-=======
         thresh_type = cv.THRESH_BINARY_INV
         sub_sign = 1    # for bright image we want to subtract constant value in adaptive thresholding
     else:   # dark image
         thresh_type = cv.THRESH_BINARY
         sub_sign = -1    # for bright image we want to add (subtract negative) constant value in adaptive thresholding
->>>>>>> a078f03a
+
 
     # Perform adaptive global thresholding (OTSU)
     threshold_value, binary = cv.threshold(gray_image, 0, Color.OBJECT, thresh_type + cv.THRESH_OTSU)
@@ -130,11 +120,7 @@
     # global OTSU thresholding failed if resulted in to many object pixels
     if fill_ratio > max_fill_ratio:  # if it failed apply local adaptive thresholding
         threshold_value = GLOBAL_THRESH_FAILED
-<<<<<<< HEAD
-        binary = cv.adaptiveThreshold(gray_image, 255, cv.ADAPTIVE_THRESH_GAUSSIAN_C, threshold_type, 51, sub_sign * 8)
-=======
         binary = cv.adaptiveThreshold(gray_image, Color.OBJECT, cv.ADAPTIVE_THRESH_GAUSSIAN_C, thresh_type, 51, sub_sign*8)
->>>>>>> a078f03a
 
     return binary, threshold_value
 
