import sys

import cv2 as cv

from preprocessing import preprocess
from segmentation import segment
<<<<<<< HEAD
<<<<<<< HEAD
from postprocesing import graph6_format
=======
>>>>>>> parent of 99fe7bf... Topology recognition (#6)
=======
from topology_recognition import recognize_topology
>>>>>>> 8bc2c151


def load_image(file_index):
    file_names = [
        "notebook_black_1.jpg",  # 0
        "notebook_blue_1.jpg",  # 1
        "notebook_gray_1.jpg",  # 2
        "tablica.jpg",  # 3
        "tablica2.jpg",  # 4
        "tablica3.jpg",  # 5
        "tablet_graficzny.png",  # 6
        "paint_1.jpg",  # 7
        "paint_2.jpg",  # 8
        "paint_3.jpg",  # 9
        "paint_4.jpg",  # 10
        "article.png",
        "article_no_text.png"
    ]
    source = cv.imread("./graphs/" + file_names[file_index])
    return source


def main(args):
    source = load_image(file_index=3)

    if source is not None:  # read successful, process image

        source, binary, preprocessed = preprocess(source, False)

<<<<<<< HEAD
        vertices_list = segment(source, binary, preprocessed, True)
<<<<<<< HEAD
        graph6_format(vertices_list)
=======

>>>>>>> parent of 99fe7bf... Topology recognition (#6)
=======
        vertices_list, visualised = segment(source, binary, preprocessed, False)

        vertices_list = recognize_topology(vertices_list, preprocessed, visualised, True)
        cv.imshow("source", source)
>>>>>>> 8bc2c151
        # display all windows until key is pressed
        cv.waitKey(0)
        return 0
    else:
        print("Error opening image!")
        return -1


# if __name__ == "__main__":
main(sys.argv[1:])
<|MERGE_RESOLUTION|>--- conflicted
+++ resolved
@@ -4,14 +4,7 @@
 
 from preprocessing import preprocess
 from segmentation import segment
-<<<<<<< HEAD
-<<<<<<< HEAD
-from postprocesing import graph6_format
-=======
->>>>>>> parent of 99fe7bf... Topology recognition (#6)
-=======
 from topology_recognition import recognize_topology
->>>>>>> 8bc2c151
 
 
 def load_image(file_index):
@@ -41,19 +34,10 @@
 
         source, binary, preprocessed = preprocess(source, False)
 
-<<<<<<< HEAD
-        vertices_list = segment(source, binary, preprocessed, True)
-<<<<<<< HEAD
-        graph6_format(vertices_list)
-=======
-
->>>>>>> parent of 99fe7bf... Topology recognition (#6)
-=======
         vertices_list, visualised = segment(source, binary, preprocessed, False)
 
         vertices_list = recognize_topology(vertices_list, preprocessed, visualised, True)
         cv.imshow("source", source)
->>>>>>> 8bc2c151
         # display all windows until key is pressed
         cv.waitKey(0)
         return 0
@@ -63,4 +47,4 @@
 
 
 # if __name__ == "__main__":
-main(sys.argv[1:])
+main(sys.argv[1:])